import React, { useState, useRef, useEffect } from "react";
import { View, Text, StyleSheet, TouchableOpacity, Modal, Image } from "react-native";
import { useRouter } from "expo-router";
import { useGameStore } from "./store";
import { Ionicons } from "@expo/vector-icons";
import styles from "./style/indexStyles";
import { StatusBar } from "expo-status-bar";
import { Video, ResizeMode } from "expo-av";

interface Player {
  name: string;
  drinksTaken?: number;
}

interface Game {
  players: Player[];
}

const HomeScreen = () => {
  const router = useRouter();
  const { players, matches, history, resetState, hasVideoPlayed, setHasVideoPlayed } = useGameStore();
  const [isConfirmModalVisible, setIsConfirmModalVisible] = useState(false);
  const [isVideoVisible, setIsVideoVisible] = useState(false);
  const videoRef = useRef(null);

  useEffect(() => {
 
    // Show the video only if it hasn't been played yet
    if (!hasVideoPlayed) {
      setIsVideoVisible(true);
    }
  }, []); // Only run on component mount

  const hasGameInProgress = players.length > 0 && matches.length > 0;

  const handleCancelGame = () => {
    resetState();
    setIsConfirmModalVisible(false);
  };

  const handleVideoEnd = () => { 
    setIsVideoVisible(false);
    setHasVideoPlayed(true); 
  };

  // Helper functions to calculate stats
  const getTotalDrinks = (gameHistory: Game[]) => {
    return gameHistory.reduce(
      (sum, game) =>
        sum +
        game.players.reduce(
          (gameSum: number, player: Player) => gameSum + (player.drinksTaken || 0),
          0
        ),
      0
    );
  };

  const getTopDrinker = (gameHistory: Game[]) => {
    const playerDrinks = new Map<string, number>();

    gameHistory.forEach((game) => {
      game.players.forEach((player) => {
        const current = playerDrinks.get(player.name) || 0;
        playerDrinks.set(player.name, current + (player.drinksTaken || 0));
      });
    });

    let topPlayer = "";
    let maxDrinks = 0;

    playerDrinks.forEach((drinks, name) => {
      if (drinks > maxDrinks) {
        maxDrinks = drinks;
        topPlayer = name;
      }
    });
    return topPlayer ? `${topPlayer} (${maxDrinks.toFixed(1)})` : "None";
  };

  return (
    <>
      <StatusBar
        style="dark"
        backgroundColor={styles.safeArea.backgroundColor}
      />
      <View style={[styles.safeArea, { paddingTop: 22 }]}>
        <View style={styles.headerContainer}>
<<<<<<< HEAD
          <TouchableOpacity
            style={styles.userPreferencesButton}
            onPress={() => router.push("/userPreferences")}
          >
            <Ionicons name="person-circle-outline" size={28} color="#0275d8" />
          </TouchableOpacity>
          <Text style={styles.title}>DONG</Text>
          <Text style={styles.subtitle}>Drink ON Goal</Text>
=======
          <Image
            source={require("../assets/icons/logo_png/dong_logo.png")}
            style={styles.logo}
          />
          <Text style={styles.subtitle}>Drink on Goal</Text>
>>>>>>> f912139e
        </View>

        {hasGameInProgress ? (
          <View style={styles.sessionContainer}>
            <Text style={styles.sessionTitle}>Current Game in Progress</Text>
            <View style={styles.sessionInfoRow}>
              <View style={styles.infoItem}>
                <Ionicons name="people" size={22} color="#0275d8" />
                <Text style={styles.infoText}>{players.length} Players</Text>
              </View>
              <View style={styles.infoItem}>
                <Ionicons name="football" size={22} color="#0275d8" />
                <Text style={styles.infoText}>{matches.length} Matches</Text>
              </View>
            </View>

            <TouchableOpacity
              style={styles.continueButton}
              onPress={() => router.push("/gameProgress")}
            >
              <Ionicons name="play" size={22} color="#fff" />
              <Text style={styles.buttonText}>Continue Game</Text>
            </TouchableOpacity>

            <TouchableOpacity
              style={styles.cancelButton}
              onPress={() => setIsConfirmModalVisible(true)}
            >
              <Ionicons name="close-circle-outline" size={22} color="#fff" />
              <Text style={styles.buttonText}>Cancel Game</Text>
            </TouchableOpacity>
          </View>
        ) : (
          <TouchableOpacity
            style={styles.startButton}
            onPress={() => router.push("/setupGame")}
          >
            <Ionicons name="add-circle" size={22} color="#fff" />
            <Text style={styles.buttonText}>Start New Game</Text>
          </TouchableOpacity>
        )}

        {/*
        <View style={styles.buttonRow}>
          <TouchableOpacity
            style={styles.setupButton}
            onPress={() => router.push("/setupGame")}
          >
            <Ionicons name="settings-outline" size={20} color="#fff" />
            <Text style={styles.smallButtonText}>Setup</Text>
          </TouchableOpacity>

          <TouchableOpacity
            style={styles.historyButton}
            onPress={() => router.push("/history")}
          >
            <Ionicons name="time-outline" size={20} color="#fff" />
            <Text style={styles.smallButtonText}>History</Text>
          </TouchableOpacity>
        </View>
        */}

        {history.length > 0 && (
          <View style={styles.statsContainer}>
            <Text style={styles.statsTitle}>Game Stats</Text>
            <View style={styles.statsContent}>
              <View style={styles.statItem}>
                <View style={styles.iconContainer}>
                  <Ionicons name="calendar" size={20} color="#0275d8" />
                </View>
                <View style={styles.statTextContainer}>
                  <Text style={styles.statLabel}>Games Played</Text>
                  <Text style={styles.statValue}>{history.length}</Text>
                </View>
              </View>

              {history.length > 0 && (
                <View style={styles.statItem}>
                  <View style={styles.iconContainer}>
                    <Ionicons name="trophy" size={20} color="#0275d8" />
                  </View>
                  <View style={styles.statTextContainer}>
                    <Text style={styles.statLabel}>Top Drinker</Text>
                    <Text style={styles.statValue}>{getTopDrinker(history)}</Text>
                  </View>
                </View>
              )}

              <View style={styles.statItem}>
                <View style={styles.iconContainer}>
                  <Ionicons name="beer" size={20} color="#0275d8" />
                </View>
                <View style={styles.statTextContainer}>
                  <Text style={styles.statLabel}>Total Drinks</Text>
                  <Text style={styles.statValue}>{getTotalDrinks(history).toFixed(1)}</Text>
                </View>
              </View>
            </View>
          </View>
        )}

        <Text style={styles.footer}>The perfect drinking game for football fans</Text>

        <Modal
          animationType="fade"
          transparent={true}
          visible={isConfirmModalVisible}
          onRequestClose={() => setIsConfirmModalVisible(false)}
        >
          <View style={styles.centeredView}>
            <View style={styles.modalView}>
              <Text style={styles.modalTitle}>Cancel Game</Text>
              <Text style={styles.modalText}>
                Are you sure you want to cancel the current game? This action cannot be undone.
              </Text>
              <View style={styles.modalButtons}>
                <TouchableOpacity
                  style={[styles.modalButton, styles.buttonCancel]}
                  onPress={() => setIsConfirmModalVisible(false)}
                >
                  <Text style={styles.textStyle}>No, Keep Game</Text>
                </TouchableOpacity>
                <TouchableOpacity
                  style={[styles.modalButton, styles.buttonConfirm]}
                  onPress={handleCancelGame}
                >
                  <Text style={styles.textStyle}>Yes, Cancel Game</Text>
                </TouchableOpacity>
              </View>
            </View>
          </View>
        </Modal>

        <Modal animationType="fade" transparent={false} visible={isVideoVisible}>
          <Video
            ref={videoRef}
            source={require("../assets/videos/dong_animation.mp4")}
            style={StyleSheet.absoluteFill}
            resizeMode={ResizeMode.CONTAIN}
            shouldPlay
            onPlaybackStatusUpdate={(status) => {
              if (status.isLoaded && status.didJustFinish) {
                handleVideoEnd();
              }
            }}
          />
        </Modal>
      </View>
    </>
  );
};

export default HomeScreen;<|MERGE_RESOLUTION|>--- conflicted
+++ resolved
@@ -86,22 +86,17 @@
       />
       <View style={[styles.safeArea, { paddingTop: 22 }]}>
         <View style={styles.headerContainer}>
-<<<<<<< HEAD
           <TouchableOpacity
             style={styles.userPreferencesButton}
             onPress={() => router.push("/userPreferences")}
           >
             <Ionicons name="person-circle-outline" size={28} color="#0275d8" />
           </TouchableOpacity>
-          <Text style={styles.title}>DONG</Text>
-          <Text style={styles.subtitle}>Drink ON Goal</Text>
-=======
           <Image
             source={require("../assets/icons/logo_png/dong_logo.png")}
             style={styles.logo}
           />
           <Text style={styles.subtitle}>Drink on Goal</Text>
->>>>>>> f912139e
         </View>
 
         {hasGameInProgress ? (
